#!/usr/bin/env python
"""
Setup.py for xraylarch
"""
from __future__ import print_function
from setuptools import setup, find_packages

import time
import os
import sys
import site
import platform
from glob import glob
import shutil
import subprocess

DEBUG = False
cmdline_args = sys.argv[1:]
INSTALL =  len(cmdline_args)> 0 and (cmdline_args[0] == 'install')


nbits = platform.architecture()[0].replace('bit', '')
uname = sys.platform.lower()
if os.name == 'nt':
    uname = 'win'
if uname.startswith('linux'):
    uname = 'linux'

_version__ = None
with open(os.path.join('larch', 'version.py'), 'r') as version_file:
    lines = version_file.readlines()
    for line in lines:
        line = line[:-1]
        if line.startswith('__version__'):
            key, vers = [w.strip() for w in line.split('=')]
            __version__ = vers.replace("'",  "").replace('"',  "").strip()


##
## Dependencies: required and recommended modules
required_modules = {'numpy': 'numpy',
                    'scipy': 'scipy',
                    'matplotlib': 'matplotlib',
                    'h5py': 'h5py',
                    'sqlalchemy': 'sqlalchemy',
                    'requests': 'requests',
                    'six' : 'six',
                    'psutil': 'psutil',
                    'pyshortcuts': 'pyshortcuts',
                    'peakutils': 'peakutils',
                    'PIL' : 'pillow',
                    'asteval': 'asteval',
                    'uncertainties': 'uncertainties',
                    'lmfit': 'lmfit',
                    'yaml': 'pyyaml',
                    'termcolor': 'termcolor'}


graphics_modules = {'wx': 'wxPython', 'wxmplot': 'wxmplot', 'wxutils':'wxutils'}

xrd_modules  = {'pyFAI': 'pyFAI', 'CifFile' : 'PyCifRW', 'fabio': 'fabio',
                'dioptas': 'Dioptas'}

tomo_modules = {'tomopy': 'tomopy', 'skimage': 'scikit-image'}

epics_modules = {'epics': 'pyepics'}
scan_modules = {'epicsscan': 'epicsscan', 'psycopg2': 'psycopg2'}

spec_modules = {'silx': 'silx'}
pca_modules = {'sklearn': 'scikit-learn'}

testing_modules = {'nose': 'nose', 'pytest': 'pytest'}

all_modules = (('basic analysis', required_modules),
               ('graphics and plotting', graphics_modules),
               ('xrd modules', xrd_modules),
               ('tomography modules', tomo_modules),
               ('connecting to the EPICS control system', epics_modules),
               ('reading Spec files', spec_modules),
               ('PCA and machine learning', pca_modules),
               ('testing tools',  testing_modules))


compiled_exes = ('feff6l', 'feff8l_ff2x', 'feff8l_genfmt',
                 'feff8l_pathfinder', 'feff8l_pot', 'feff8l_rdinp',
                 'feff8l_xsph')

modules_imported = {}
missing = []

try:
    import matplotlib
    matplotlib.use('WXAgg')
except:
    pass

print( 'Checking dependencies....')
for desc, mods in all_modules:
    for impname, modname in mods.items():
        if impname not in modules_imported:
            modules_imported[modname] = False
        try:
            x = __import__(impname)
            modules_imported[modname] = True
        except ImportError:
            s = (modname + ' '*25)[:25]
            missing.append('     %s %s' % (s, desc))

## For Travis-CI, need to write a local site config file
##
if os.environ.get('TRAVIS_CI_TEST', '0') == '1':
    time.sleep(0.2)


isdir = os.path.isdir
pjoin = os.path.join
psplit = os.path.split
pexists = os.path.exists

# system-wide larch directory
larchdir = pjoin(sys.exec_prefix, 'share', 'larch')

## determine this platform for dlls and exes
nbits = platform.architecture()[0].replace('bit', '')

libfmt = 'lib%s.so'
exefmt = "%s"
bindir = 'bin'
pyexe = pjoin(bindir, 'python')

if uname == 'darwin':
    libfmt = 'lib%s.dylib'
elif uname == 'win':
    libfmt = '%s.dll'
    exefmt = "%s.exe"
    bindir = 'Scripts'
    pyexe = 'python.exe'

sname = "%s%s" % (uname, nbits)

if DEBUG or True:
    print("##  Settings  (Debug mode) ## ")
    print(" larchdir: ",  larchdir)
    print(" sys.prefix: ",  sys.prefix)
    print(" sys.exec_prefix: ",  sys.exec_prefix)
    print(" cmdline_args: ",  cmdline_args)
    print("##   ")


# construct list of files to install besides the normal python modules
# this includes the larch executable files, and all the larch plugins

<<<<<<< HEAD
data_files = [
    (pjoin(larchdir, 'icons'),       glob('icons/*.ic*')),
    (pjoin(larchdir, 'dlls', sname), glob("%s/*" % pjoin('dlls', sname)))]

=======
data_files = [(pjoin(larchdir, 'dlls', sname),
               glob("%s/*" % pjoin('dlls', sname)))]
>>>>>>> b76dd190

scripts = ['larch', 'larch_server', 'feff8l', 'xas_viewer',
           'gse_mapviewer', 'gse_dtcorrect', 'xrd1d_viewer','xrd2d_viewer',
           'dioptas_larch', 'xrfdisplay', 'xrfdisplay_epics']

larch_apps = ['{0:s} = larch.apps:run_{0:s}'.format(n) for n in scripts]

plugin_dir = pjoin(larchdir, 'plugins')

pluginfiles = []
pluginpaths = []
for fname in glob('plugins/*'):
    if isdir(fname):
        pluginpaths.append(fname)
    else:
        pluginfiles.append(fname)

data_files.append((plugin_dir, pluginfiles))

for pdir in pluginpaths:
    pfiles = []
    filelist = []
    for ext in ('py', 'txt', 'db', 'dat', 'rst', 'lar',
                'dll', 'dylib', 'so'):
        filelist.extend(glob('%s/*.%s' % (pdir, ext)))
    for fname in filelist:
        if isdir(fname):
            print('Warning -- not walking subdirectories for Plugins!!')
        else:
            pfiles.append(fname)
    data_files.append((pjoin(larchdir, pdir), pfiles))

# Get all required packages from requirements.txt:
with open('requirements.txt', 'r') as f:
    requirements = f.readlines()


packages = ['larch']
for pname in find_packages('larch'):
    packages.append('larch.%s' % pname)
<<<<<<< HEAD



print(" Packages")
print(packages)

print(" DATA FILES ")
print(data_files)

# now we have all the data files, so we can run setup
setup(name = 'xraylarch',
      version = __version__,
      author = 'Matthew Newville and the X-rayLarch Development Team',
      author_email = 'newville@cars.uchicago.edu',
      url          = 'http://xraypy.github.io/xraylarch/',
      download_url = 'http://xraypy.github.io/xraylarch/',
      license = 'BSD',
      description = 'Synchrotron X-ray data analysis in python',
      packages = packages,
      package_data={'larch': ['icons/*', 'xray/*.dat', 'xray/*.db']},
      entry_points = {'console_scripts' : larch_apps},
      data_files  = data_files,
      platforms = ['Windows', 'Linux', 'Mac OS X'],
      classifiers=['Intended Audience :: Science/Research',
                   'Operating System :: OS Independent',
                   'Programming Language :: Python',
                   'Topic :: Scientific/Engineering'],
      )
=======
>>>>>>> b76dd190

print(" Packages")
print(packages)

print(" DATA FILES ")
print(data_files)
def remove_cruft():
    """remove files that may be left from earlier installs"""
    cruft = {'plugins': ['xrd/xrd_hkl.py',
                         'xrd/xrd_util.py',
                         'xrd/xrd_xutil.py'],
             'bin': ['larch_makeicons', 'larch_gui', 'larch_client',
                     'gse_scanviewer']}

    def remove_file(base, fname):
        fullname = pjoin(base, fname)
        if pexists(fullname):
            try:
                os.unlink(fullname)
            except:
                pass

    for category, flist in cruft.items():
        if category == 'plugins':
            basedir = pjoin(larchdir, 'plugins')
            for fname in flist:
                remove_file(basedir, fname)
                if fname.endswith('.py'):
                    remove_file(basedir, fname+'c')
                    remove_file(basedir, fname+'o')

        if category == 'bin':
            basedir = pjoin(sys.exec_prefix, bindir)
            for fname in flist:
                remove_file(basedir, fname)
                if fname.endswith('.py'):
                    remove_file(basedir, fname+'c')
                    remove_file(basedir, fname+'o')

def remove_share_larch():
    """remove all files in share/larch from earlier code layouts"""
    for dirname, keep in (('plugins', True), ('dlls', True), ('icons', False)):
        fname = pjoin(larchdir, 'plugins')
        if os.path.exists(fname):
            shutil.rmtree(fname)
        if keep:
            os.mkdir(fname)

if INSTALL:
    remove_cruft()
    remove_share_larch()

# now we have all the data files, so we can run setup
setup(name = 'xraylarch',
      version = __version__,
      author = 'Matthew Newville and the X-rayLarch Development Team',
      author_email = 'newville@cars.uchicago.edu',
      url          = 'http://xraypy.github.io/xraylarch/',
      download_url = 'http://xraypy.github.io/xraylarch/',
      license = 'BSD',
      description = 'Synchrotron X-ray data analysis in python',
      packages = packages,
      package_data={'larch': ['icons/*', 'xray/*.dat', 'xray/*.db']},
      entry_points = {'console_scripts' : larch_apps},
      data_files  = data_files,
      platforms = ['Windows', 'Linux', 'Mac OS X'],
      classifiers=['Intended Audience :: Science/Research',
                   'Operating System :: OS Independent',
                   'Programming Language :: Python',
                   'Topic :: Scientific/Engineering'],
      )



def copy_compiled_exes():
    for exename in compiled_exes:
        exe = exefmt % exename
        src = os.path.abspath(pjoin('exes', sname, exe))
        dest = os.path.abspath(pjoin(sys.prefix, bindir, exe))
        shutil.copy(src, dest)
        os.chmod(dest, 493)


def fix_darwin_dylibs():
    """
    fix dynamic libs on Darwin with install_name_tool
    """
    olddir    = '/usr/local/gfortran/lib'
    larchdlls = 'share/larch/dlls/darwin64'
    newdir    = pjoin(sys.prefix, larchdlls)

    dylibs = ('libgcc_s.1.dylib','libquadmath.0.dylib', 'libgfortran.3.dylib',

              'libfeff6.dylib', 'libcldata.dylib', 'libfeff8lpath.dylib',
              'libfeff8lpotph.dylib')

    fixcmd = '/usr/bin/install_name_tool -change'

    cmds = []

    for ename in compiled_exes:
        ename = pjoin(sys.prefix, bindir, ename)
        for dname in dylibs:
            old = pjoin(olddir, dname)
            new = pjoin(newdir, dname)
            cmds.append("%s %s %s %s" % (fixcmd, old, new, ename))

    for ename in dylibs:
        ename = pjoin(newdir, ename)
        for dname in dylibs:
            old = pjoin(olddir, dname)
            new = pjoin(newdir, dname)
            cmds.append("%s %s %s %s" % (fixcmd, old, new, ename))

    for cmd in cmds:
        os.system(cmd)

def fix_darwin_exes():
    "fix anaconda python apps on MacOs to launch with pythonw"

    pyapp = pjoin(sys.prefix, 'python.app', 'Contents', 'MacOS', 'python')
    if not pexists(pyapp):
        return
    for script in scripts:
        appname = os.path.join(sys.exec_prefix, bindir, script)
        if os.path.exists(appname):
            with open(appname, 'r') as fh:
                try:
                    lines = fh.readlines()
                except IOError:
                    lines = ['-']
            time.sleep(.025)
            if len(lines) > 1:
                text = ["#!%s\n" % pyapp]
                text.extend(lines[1:])
                with open(appname, 'w') as fh:
                    fh.write("".join(text))

def fix_linux_dylibs():
    """
    fix dynamic libs on Linux with patchelf
    """
    larchdlls = os.path.join(sys.prefix, 'share/larch/dlls/linux64')

    fixcmd = "%s/bin/patchelf --set-rpath "  % (sys.prefix)

    dylibs = ('libgcc_s.so.1','libquadmath.so.0', 'libgfortran.so.3',
              'libfeff6.so', 'libcldata.so', 'libfeff8lpath.so',
              'libfeff8lpotph.so')
    for lname in dylibs:
        os.system("%s '$ORIGIN' %s" % (fixcmd, os.path.join(larchdlls, lname)))

    for ename in compiled_exes:
        os.system("%s %s %s/bin/%s" % (fixcmd, larchdlls, sys.prefix, ename))

# on install:
#   remove historical cruft
#   fix dynamic libraries
#   copy compiled exes to top bin directory (out of egg)
#   fix MacOS + Anaconda python vs. pythonw
#   create desktop icons

if INSTALL:
    copy_compiled_exes()

    larchbin = 'larch'
    if uname.startswith('darwin'):
        fix_darwin_dylibs()
        fix_darwin_exes()
    elif uname.startswith('linux'):
        fix_linux_dylibs()
    elif uname.startswith('win'):
        larchbin = 'larch-script.py'
    subprocess.check_call((pjoin(sys.exec_prefix, pyexe),
                           pjoin(sys.exec_prefix, bindir, larchbin), '-m'))

if len(missing) > 0:
    dl = "#%s#" % ("="*75)
    msg = """%s
 Note: Some optional Python Packages were not found. Some functionality
 will not be available without these packages:

     Package Name              Needed for
     ----------------          ----------------------------------
%s
     ----------------          ----------------------------------

 If you need some of these capabilities, you can install them with
    `pip install <Package Name>` or `conda install <Package Name>`

 See the Optional Modules section of doc/installation.rst for more details.
%s"""
    print(msg % (dl, '\n'.join(missing), dl))<|MERGE_RESOLUTION|>--- conflicted
+++ resolved
@@ -150,15 +150,8 @@
 # construct list of files to install besides the normal python modules
 # this includes the larch executable files, and all the larch plugins
 
-<<<<<<< HEAD
-data_files = [
-    (pjoin(larchdir, 'icons'),       glob('icons/*.ic*')),
-    (pjoin(larchdir, 'dlls', sname), glob("%s/*" % pjoin('dlls', sname)))]
-
-=======
 data_files = [(pjoin(larchdir, 'dlls', sname),
                glob("%s/*" % pjoin('dlls', sname)))]
->>>>>>> b76dd190
 
 scripts = ['larch', 'larch_server', 'feff8l', 'xas_viewer',
            'gse_mapviewer', 'gse_dtcorrect', 'xrd1d_viewer','xrd2d_viewer',
@@ -199,15 +192,57 @@
 packages = ['larch']
 for pname in find_packages('larch'):
     packages.append('larch.%s' % pname)
-<<<<<<< HEAD
-
-
 
 print(" Packages")
 print(packages)
 
 print(" DATA FILES ")
 print(data_files)
+def remove_cruft():
+    """remove files that may be left from earlier installs"""
+    cruft = {'plugins': ['xrd/xrd_hkl.py',
+                         'xrd/xrd_util.py',
+                         'xrd/xrd_xutil.py'],
+             'bin': ['larch_makeicons', 'larch_gui', 'larch_client',
+                     'gse_scanviewer']}
+
+    def remove_file(base, fname):
+        fullname = pjoin(base, fname)
+        if pexists(fullname):
+            try:
+                os.unlink(fullname)
+            except:
+                pass
+
+    for category, flist in cruft.items():
+        if category == 'plugins':
+            basedir = pjoin(larchdir, 'plugins')
+            for fname in flist:
+                remove_file(basedir, fname)
+                if fname.endswith('.py'):
+                    remove_file(basedir, fname+'c')
+                    remove_file(basedir, fname+'o')
+
+        if category == 'bin':
+            basedir = pjoin(sys.exec_prefix, bindir)
+            for fname in flist:
+                remove_file(basedir, fname)
+                if fname.endswith('.py'):
+                    remove_file(basedir, fname+'c')
+                    remove_file(basedir, fname+'o')
+
+def remove_share_larch():
+    """remove all files in share/larch from earlier code layouts"""
+    for dirname, keep in (('plugins', True), ('dlls', True), ('icons', False)):
+        fname = pjoin(larchdir, 'plugins')
+        if os.path.exists(fname):
+            shutil.rmtree(fname)
+        if keep:
+            os.mkdir(fname)
+
+if INSTALL:
+    remove_cruft()
+    remove_share_larch()
 
 # now we have all the data files, so we can run setup
 setup(name = 'xraylarch',
@@ -228,79 +263,6 @@
                    'Programming Language :: Python',
                    'Topic :: Scientific/Engineering'],
       )
-=======
->>>>>>> b76dd190
-
-print(" Packages")
-print(packages)
-
-print(" DATA FILES ")
-print(data_files)
-def remove_cruft():
-    """remove files that may be left from earlier installs"""
-    cruft = {'plugins': ['xrd/xrd_hkl.py',
-                         'xrd/xrd_util.py',
-                         'xrd/xrd_xutil.py'],
-             'bin': ['larch_makeicons', 'larch_gui', 'larch_client',
-                     'gse_scanviewer']}
-
-    def remove_file(base, fname):
-        fullname = pjoin(base, fname)
-        if pexists(fullname):
-            try:
-                os.unlink(fullname)
-            except:
-                pass
-
-    for category, flist in cruft.items():
-        if category == 'plugins':
-            basedir = pjoin(larchdir, 'plugins')
-            for fname in flist:
-                remove_file(basedir, fname)
-                if fname.endswith('.py'):
-                    remove_file(basedir, fname+'c')
-                    remove_file(basedir, fname+'o')
-
-        if category == 'bin':
-            basedir = pjoin(sys.exec_prefix, bindir)
-            for fname in flist:
-                remove_file(basedir, fname)
-                if fname.endswith('.py'):
-                    remove_file(basedir, fname+'c')
-                    remove_file(basedir, fname+'o')
-
-def remove_share_larch():
-    """remove all files in share/larch from earlier code layouts"""
-    for dirname, keep in (('plugins', True), ('dlls', True), ('icons', False)):
-        fname = pjoin(larchdir, 'plugins')
-        if os.path.exists(fname):
-            shutil.rmtree(fname)
-        if keep:
-            os.mkdir(fname)
-
-if INSTALL:
-    remove_cruft()
-    remove_share_larch()
-
-# now we have all the data files, so we can run setup
-setup(name = 'xraylarch',
-      version = __version__,
-      author = 'Matthew Newville and the X-rayLarch Development Team',
-      author_email = 'newville@cars.uchicago.edu',
-      url          = 'http://xraypy.github.io/xraylarch/',
-      download_url = 'http://xraypy.github.io/xraylarch/',
-      license = 'BSD',
-      description = 'Synchrotron X-ray data analysis in python',
-      packages = packages,
-      package_data={'larch': ['icons/*', 'xray/*.dat', 'xray/*.db']},
-      entry_points = {'console_scripts' : larch_apps},
-      data_files  = data_files,
-      platforms = ['Windows', 'Linux', 'Mac OS X'],
-      classifiers=['Intended Audience :: Science/Research',
-                   'Operating System :: OS Independent',
-                   'Programming Language :: Python',
-                   'Topic :: Scientific/Engineering'],
-      )
 
 
 
