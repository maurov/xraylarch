--- conflicted
+++ resolved
@@ -1990,11 +1990,7 @@
             raise GSEXRM_Exception(
                 "cannot read Master file from '%s'" % self.masterfile)
 
-<<<<<<< HEAD
-=======
         self.notes['end_time'] = isotime(os.stat(self.masterfile).st_ctime)
-
->>>>>>> 4dd38c76
         self.master_header = header
         # carefully read rows to avoid repeated rows due to bad collection
         self.rowdata = []
@@ -3165,11 +3161,7 @@
             g = GSEXRM_MapFile(folder=path, **kws)
         except:
             print( 'Could not create MapFile')
-<<<<<<< HEAD
             print( sys.exc_info() )
-=======
-            print( sys.exc_info())
->>>>>>> 4dd38c76
             return
         try:
             if take_ownership:
@@ -3182,13 +3174,8 @@
             sys.exit()
         except:
             print( 'Could not convert ', path)
-<<<<<<< HEAD
             print( sys.exc_info() )
-            return 
-=======
-            print( sys.exc_info())
             return
->>>>>>> 4dd38c76
         finally:
             g.close()
 
