--- conflicted
+++ resolved
@@ -2022,26 +2022,8 @@
         
         return tomo
 
-<<<<<<< HEAD
-    def save_tomograph(self, detname, omega=None, center=None, force=True, **kws):
-        '''
-        returns tomo_center, tomo
-        '''
-        print 'working on this here...'
-
-        if omega is None: omega = self.get_rotation_axis()
-        if center is None: center = self.get_tomography_center()
-        
-        tomogrp = ensure_subgroup('tomo',self.xrmmap)
-        detgrp = ensure_subgroup(detname,tomogrp)
-
-        ## need to ensure detector group... also: should this delete current datasets to be replaced?
-        if force:
-            print 'this should delete subgroup/datasets that already exist'
-
-        self.get_sinogram(roi_name, det=None, trim_sino=False, **kws)
-=======
-    def save_tomograph(self, detname, **kws):
+
+    def save_tomograph(self, detname, force=True, **kws):
         '''
         returns tomo_center, tomo
         '''
@@ -2055,15 +2037,26 @@
                 detname = string.replace(detname,'det','mca')
             print('** using %s instead. **\n' % detname)
             return 
->>>>>>> 5eb1f6c4
+
+        ## need to ensure detector group... also: should this delete current datasets to be replaced?
+        tomogrp = ensure_subgroup('tomo',self.xrmmap)
+        detgrp = ensure_subgroup(detname,tomogrp)
+        
+        tomogrp = ensure_subgroup('tomo',self.xrmmap)
+
+        if force:
+            print 'this should delete subgroup/datasets that already exist'
+        else:
+            if False: ## check if exists
+                print ' exiting'
+                return
 
         omega = self.get_rotation_axis()
         center = self.get_tomography_center()
 
         center,tomo = tomo_reconstruction(self.xrmamp[detname]['counts'].value, 
                                           omega=omega, center=center, **kws)
-        
-        tomogrp = ensure_subgroup('tomo',self.xrmmap)
+
         tomogrp.create_dataset(detname, data=tomo )
 
     def claim_hostid(self):
