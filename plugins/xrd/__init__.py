--- conflicted
+++ resolved
@@ -1,11 +1,7 @@
-<<<<<<< HEAD
-from .xrd import XRD,xrd1d,read_xrd_data
-=======
 import logging
 logging.getLogger('pyFAI').setLevel(logging.CRITICAL)
 
-from .xrd import XRD,xrd1d
->>>>>>> c96766df
+from .xrd import XRD,xrd1d,read_xrd_data
 from .xrd_bgr import xrd_background
 from .xrd_fitting import (peakfinder,peaklocater,peakfitter,peakfilter,peakfinder_methods,
                           data_gaussian_fit,instrumental_fit_uvw,calc_broadening)
