--- conflicted
+++ resolved
@@ -26,13 +26,8 @@
     grpobjt = object
 
 ##########################################################################
-<<<<<<< HEAD
-# FUNCTIONS
-  
-=======
 # CLASSES
 
->>>>>>> ae9acf75
 class xrd1d(grpobjt):
     '''
     1D XRD data class
@@ -109,18 +104,10 @@
     def xrd_from_file(self,filename,verbose=True):
         
         try:
-<<<<<<< HEAD
-            if verbose:
-                print('Opening file: %s' % os.path.split(filename)[-1])
-
-            from larch_plugins.xrmmap import read1DXRDFile
-            head,dat = read1DXRDFile(filename)
-=======
             from larch_plugins.xrmmap import read1DXRDFile
             head,dat = read1DXRDFile(filename)
             if verbose:
                 print('Opening xrd data file: %s' % os.path.split(filename)[-1])
->>>>>>> ae9acf75
         except:
            print('incorrect xy file format: %s' % os.path.split(filename)[-1])
            return
@@ -166,59 +153,7 @@
             x,y = np.split(xy,2,axis=0)
         self.q,self.twth,self.d = calculate_xvalues(x,xtype,self.wavelength)
         self.I = np.array(y).squeeze()
-<<<<<<< HEAD
-
-def calculate_xvalues(x,xtype,wavelength):
-    '''
-    projects given x-axis onto q-, 2theta-, and d-axes
-    
-    x            :   list or array (expected units: 1/A, deg, or A)
-    xtype        :   options 'q', '2th', or 'd'
-    wavelength   :   incident x-ray wavelength (units: A)
-    
-    q, twth, d   :   returned with same dimensions as x (units: 1/A, deg, A)
-    '''
-    x = np.array(x).squeeze()
-    if xtype.startswith('q'):
-
-        q = x
-        d = d_from_q(q)
-        if wavelength is not None:
-            twth = twth_from_q(q,wavelength)
-        else:
-            twth = np.zeros(len(q))        
-    
-    elif xtype.startswith('2th'):
-
-        twth = x
-        if wavelength is not None:
-            q = q_from_twth(twth,wavelength)
-            d = d_from_twth(twth,wavelength)
-        else:
-            q = np.zeros(len(twth))
-            d = np.zeros(len(twth))        
-    
-    
-    elif xtype.startswith('d'):
-
-        d = x
-        q = q_from_d(d)
-        if wavelength is not None:
-            twth = twth_from_d(d,wavelength)
-        else:
-            twth = np.zeros(len(d))
-    
-    else:
-        print('The provided x-axis label (%s) not correct. Check data.' % xtype)
-        return None,None,None
-        
-    
-    return q,twth,d
-
-
-=======
       
->>>>>>> ae9acf75
 class XRD(grpobjt):
     '''
     X-Ray Diffraction (XRD) class
@@ -272,8 +207,6 @@
             self.environ.append(Environment(desc=desc, val=val, addr=addr))
 
 
-<<<<<<< HEAD
-=======
 ##########################################################################
 # FUNCTIONS
 
@@ -324,7 +257,6 @@
     
     return q,twth,d
 
->>>>>>> ae9acf75
 
 def create_xrd(data2D=None, xpixels=2048, ypixels=2048,
                data1D=None, nwedge=2, nchan=5001, 
@@ -368,93 +300,7 @@
     '''
     return xrd1d(file=file, **kws)
 
-<<<<<<< HEAD
-
-        
-## ADD IN TO XRD1D VIEWER mkak 2017.03.20
-# # # def loadXYFILE(parent,event=None,verbose=False):
-# # # 
-# # #     wildcards = 'XRD data file (*.xy)|*.xy|All files (*.*)|*.*'
-# # #     dlg = wx.FileDialog(parent, message='Choose 1D XRD data file',
-# # #                        defaultDir=os.getcwd(),
-# # #                        wildcard=wildcards, style=wx.FD_OPEN)
-# # # 
-# # #     path, read = None, False
-# # #     if dlg.ShowModal() == wx.ID_OK:
-# # #         read = True
-# # #         path = dlg.GetPath().replace('\\', '/')
-# # #     dlg.Destroy()
-# # # 
-# # #     if read:
-
-# def readXYFILE(parent,event=None,verbose=False):
-# 
-# #     wildcards = 'XRD data file (*.xy)|*.xy|All files (*.*)|*.*'
-# #     dlg = wx.FileDialog(parent, message='Choose 1D XRD data file',
-# #                        defaultDir=os.getcwd(),
-# #                        wildcard=wildcards, style=wx.FD_OPEN)
-# # 
-# #     path, read = None, False
-# #     if dlg.ShowModal() == wx.ID_OK:
-# #         read = True
-# #         path = dlg.GetPath().replace('\\', '/')
-# #     dlg.Destroy()
-# # 
-# #     if read:
-# 
-#     try:
-#         if verbose:
-#             print('Opening file: %s' % os.path.split(path)[-1])
-# 
-#         h,d = read1DXRDFile(path)
-# 
-#         ## header info
-#         splfl = None
-#         xpix,ypix = None,None
-#         poni1,poni2 = None,None
-#         dist = None
-#         rot1,rot2,rot3 = None,None,None
-#         wavelength = None
-#         plr = None
-#         nrm = None
-#         units = None
-# 
-#         for line in h:
-#             import re
-#             line = re.sub(',','',line)
-# 
-#             if 'SplineFile' in line:
-#                 splfl = line.split()[-1]
-#             if 'PixelSize' in line:
-#                 xpix,ypix = float(line.split()[2]),float(line.split()[3])
-#             if 'PONI' in line:
-#                 poni1,poni2 = float(line.split()[2]),float(line.split()[3])
-#             if 'Detector' in line:
-#                 dist = float(line.split()[-2])
-#             if 'Rotations' in line:
-#                 rot1,rot2,rot3 = float(line.split()[2]),float(line.split()[3]),float(line.split()[4])
-# 
-#             if 'Wavelength' in line:
-#                 wavelength = float(line.split()[-1])
-#             if 'Polarization' in line:
-#                 if line.split()[-1] != 'None': plr = float(line.split()[-1])
-#             if 'Normalization' in line:
-#                 nrm = float(line.split()[-1])
-# 
-#             if 'q_' in line or '2th_' in line:
-#                 units = line.split()[1]
-#         ## data
-#         x,y = np.split(np.array(d),2,axis=1)
-# 
-#     except:
-#        print('incorrect xy file format: %s' % os.path.split(path)[-1])
-#        return
-# 
-#     return x,y,units,path
-#     
-=======
    
->>>>>>> ae9acf75
 
 def registerLarchPlugin():
     return ('_xrd', {'create_xrd': create_xrd, 'create_xrd1d': create_xrd1d})
