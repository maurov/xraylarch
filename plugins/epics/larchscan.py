#!/usr/bin/env python
from __future__ import print_function

MODDOC = """
=== Epics Scanning Functions for Larch ===


This does not used the Epics SScan Record, and the scan is intended to run
as a python application, but many concepts from the Epics SScan Record are
borrowed.  Where appropriate, the difference will be noted here.

A Step Scan consists of the following objects:
   a list of Positioners
   a list of Triggers
   a list of Counters

Each Positioner will have a list (or numpy array) of position values
corresponding to the steps in the scan.  As there is a fixed number of
steps in the scan, the position list for each positioners must have the
same length -- the number of points in the scan.  Note that, unlike the
SScan Record, the list of points (not start, stop, step, npts) must be
given.  Also note that the number of positioners or number of points is not
limited.

A Trigger is simply an Epics PV that will start a particular detector,
usually by having 1 written to its field.  It is assumed that when the
Epics ca.put() to the trigger completes, the Counters associated with the
triggered detector will be ready to read.

A Counter is simple a PV whose value should be recorded at every step in
the scan.  Any PV can be a Counter, including waveform records.  For many
detector types, it is possible to build a specialized class that creates
many counters.

Because Triggers and Counters are closely associated with detectors, a
Detector is also defined, which simply contains a single Trigger and a list
of Counters, and will cover most real use cases.

In addition to the core components (Positioners, Triggers, Counters, Detectors),
a Step Scan contains the following objects:

   breakpoints   a list of scan indices at which to pause and write data
                 collected so far to disk.
   extra_pvs     a list of (description, PV) tuples that are recorded at
                 the beginning of scan, and at each breakpoint, to be
                 recorded to disk file as metadata.
   pre_scan()    method to run prior to scan.
   post_scan()   method to run after scan.
   at_break()    method to run at each breakpoint.

Note that Postioners and Detectors may add their own pieces into extra_pvs,
pre_scan(), post_scan(), and at_break().

With these concepts, a Step Scan ends up being a fairly simple loop, going
roughly (that is, skipping error checking) as:

   pos = <DEFINE POSITIONER LIST>
   det = <DEFINE DETECTOR LIST>
   run_pre_scan(pos, det)
   [p.move_to_start() for p in pos]
   record_extra_pvs(pos, det)
   for i in range(len(pos[0].array)):
       [p.move_to_pos(i) for p in pos]
       while not all([p.done for p in pos]):
           time.sleep(0.001)
       [trig.start() for trig in det.triggers]
       while not all([trig.done for trig in det.triggers]):
           time.sleep(0.001)
       [det.read() for det in det.counters]

       if i in breakpoints:
           write_data(pos, det)
           record_exrta_pvs(pos, det)
           run_at_break(pos, det)
   write_data(pos, det)
   run_post_scan(pos, det)

Note that multi-dimensional mesh scans over a rectangular grid is not
explicitly supported, but these can be easily emulated with the more
flexible mechanism of unlimited list of positions and breakpoints.
Non-mesh scans are also possible.

A step scan can have an Epics SScan Record or StepScan database associated
with it.  It will use these for PVs to post data at each point of the scan.
"""
import os, shutil
import time
import threading
import json
import numpy as np
import random

from datetime import timedelta

from larch import Group, ValidateLarchPlugin
from larch.utils import debugtime
from larch_plugins.io import fix_varname

try:
    from epics import PV, caget, caput, get_pv, poll
    HAS_EPICS = True
except ImportError:
    HAS_EPICS = False

try:
    import epicsscan
    from epicsscan import (Counter, Trigger, AreaDetector, get_detector,
                           ASCIIScanFile, Positioner)
    from epicsscan.scandb import ScanDBException, ScanDBAbort

    HAS_EPICSSCAN = True
except ImportError:
    HAS_EPICSSCAN = False

from epics.devices.struck import Struck
from epics.devices.xspress3 import Xspress3

from larch_plugins.epics.xps_trajectory import XPSTrajectory

MODNAME = '_scan'

MIN_POLL_TIME = 1.e-3

XAFS_K2E = 3.809980849311092
HC       = 12398.4193
RAD2DEG  = 180.0/np.pi
MAXPTS   = 8192

class PVSlaveThread(threading.Thread):
    """
    Sets up a Thread to allow a Master Index PV (say, an advancing channel)
    to send a Slave PV to a value from a pre-defined array.

    undulator = PVSlaveThread(master_pvname='13IDE:SIS1:CurrentChannel',
                              slave_pvname='ID13us:ScanEnergy')
    undulator.set_array(array_of_values)
    undulator.enable()
    # start thread
    undulator.start()

    # other code that may trigger the master PV

    # to finish, set 'running' to False, and join() thread
    undulator.running = False
    undulator.join()

    """
    def __init__(self, master_pvname=None,  slave_pvname=None, scan=None,
                 values=None, maxpts=8192, wait_time=0.05, offset=3):
        threading.Thread.__init__(self)
        self.maxpts = maxpts
        self.offset = offset
        self.wait_time = wait_time
        self.pulse = -1
        self.last  = None
        self.scan = scan
        self.running = False
        self.vals = values
        if self.vals is None:
            self.vals  = np.zeros(self.maxpts)
        self.master = None
        self.slave = None
        if master_pvname is not None: self.set_master(master_pvname)
        if slave_pvname is not None: self.set_slave(slave_pvname)

    def set_master(self, pvname):
        self.master = PV(pvname, callback=self.onPulse)

    def set_slave(self, pvname):
        self.slave = PV(pvname)

    def onPulse(self, pvname, value=1, **kws):
        self.pulse  = max(0, min(self.maxpts, value + self.offset))

    def set_array(self, vals):
        "set array values for slave PV"
        n = len(vals)
        if n > self.maxpts:
            vals = vals[:self.maxpts]
        self.vals  = np.ones(self.maxpts) * vals[-1]
        self.vals[:n] = vals

    def enable(self):
        self.last = self.pulse = -1
        self.running = True

    def run(self):
        while self.running:
            time.sleep(self.wait_time)
            if self.pulse > self.last and self.last is not None:
                val = self.vals[self.pulse]
                try:
                    self.slave.put(val)
                except:
                    pass # print("PVSlave Put: ", self.slave.pvname , val)
                self.last = self.pulse
                if (self.scan is not None and self.pulse > 3 and self.pulse % 5 == 0):
                    for c in self.scan.counters:
                        try:
                            c.buff = c.pv.get().tolist()
                        except:
                            pass
                        name = getattr(c, 'db_label', None)
                        if name is None:
                            name = c.label
                        c.db_label = fix_varname(name)
                        self.scan.scandb.set_scandata(c.db_label, c.buff)
                    self.scan.scandb.commit()


def etok(energy):
    return np.sqrt(energy/XAFS_K2E)

def ktoe(k):
    return k*k*XAFS_K2E

def energy2angle(energy, dspace=3.13555):
    omega   = HC/(2.0 * dspace)
    return RAD2DEG * np.arcsin(omega/energy)

def hms(secs):
    "format time in seconds to H:M:S"
    return str(timedelta(seconds=int(secs)))

class ScanMessenger(threading.Thread):
    """ Provides a way to run user-supplied functions per scan point,
    in a separate thread, so as to not delay scan operation.

    Initialize a ScanMessenger with a function to call per point, and the
    StepScan instance.  On .start(), a separate thread will createrd and
    the .run() method run.  Here, this runs a loop, looking at the .cpt
    attribute.  When this .cpt changes, the executing will run the user
    supplied code with arguments of 'scan=scan instance', and 'cpt=cpt'

    Thus, at each point in the scan the scanning process should set .cpt,
    and the user-supplied func will execute.

    To stop the thread, set .cpt to None.  The thread will also automatically
    stop if .cpt has not changed in more than 1 hour
    """
    # number of seconds to wait for .cpt to change before exiting thread
    timeout = 3600.
    def __init__(self, func=None, scan=None,
                 cpt=-1, npts=None, func_kws=None):
        threading.Thread.__init__(self)
        self.func = func
        self.scan = scan
        self.cpt = cpt
        self.npts = npts
        if func_kws is None:
            func_kws = {}
        self.func_kws = func_kws
        self.func_kws['npts'] = npts

    def run(self):
        """execute thread, watching the .cpt attribute. Any chnage will
        cause self.func(cpt=self.cpt, scan=self.scan) to be run.
        The thread will stop when .pt == None or has not changed in
        a time  > .timeout
        """
        last_point = self.cpt
        t0 = time.time()


        while True:
            poll(MIN_POLL_TIME, 0.25)
            if self.cpt != last_point:
                last_point =  self.cpt
                t0 = time.time()
                if self.cpt is not None and hasattr(self.func, '__call__'):
                    self.func(cpt=self.cpt, scan=self.scan,
                              **self.func_kws)
            if self.cpt is None or time.time()-t0 > self.timeout:
                return

class LarchStepScan(object):
    """
    Epics Step Scanning for Larch
    """
    def __init__(self, filename=None, auto_increment=True, _larch=None):
        self.pos_settle_time = MIN_POLL_TIME
        self.det_settle_time = MIN_POLL_TIME
        self.pos_maxmove_time = 3600.0
        self.det_maxcount_time = 86400.0
        self._larch = _larch
        self._scangroup =  _larch.symtable._scan
        self.scandb = None
        if getattr(self._scangroup, '_scandb', None) is not None:
            self.scandb = self._scangroup._scandb

        self.dwelltime = None
        self.comments = None

        self.filename = filename
        self.auto_increment = auto_increment
        self.filetype = 'ASCII'
        self.scantype = 'linear'

        self.verified = False
        self.abort = False
        self.pause = False
        self.inittime = 0 # time to initialize scan (pre_scan, move to start, begin i/o)
        self.looptime = 0 # time to run scan loop (even if aborted)
        self.exittime = 0 # time to complete scan (post_scan, return positioners, complete i/o)
        self.runtime  = 0 # inittime + looptime + exittime

        self.cpt = 0
        self.npts = 0
        self.complete = False
        self.debug = False
        self.message_points = 25
        self.extra_pvs = []
        self.positioners = []
        self.triggers = []
        self.counters = []
        self.detectors = []

        self.breakpoints = []
        self.at_break_methods = []
        self.pre_scan_methods = []
        self.post_scan_methods = []
        self.pos_actual  = []

    def set_info(self, attr, value):
        """set scan info to _scan variable"""
        setattr(self._scangroup, attr, value)
        if self.scandb is not None:
            self.scandb.set_info(attr, value)
            self.scandb.set_info('heartbeat', time.ctime())

    def open_output_file(self, filename=None, comments=None):
        """opens the output file"""
        creator = ASCIIScanFile
        # if self.filetype == 'ASCII':
        #     creator = ASCIIScanFile
        if filename is not None:
            self.filename = filename
        if comments is not None:
            self.comments = comments

        return creator(name=self.filename,
                       auto_increment=self.auto_increment,
                       comments=self.comments, scan=self)

    def add_counter(self, counter, label=None):
        "add simple counter"
        if isinstance(counter, (str, unicode)):
            counter = Counter(counter, label)
        if counter not in self.counters:
            self.counters.append(counter)
        self.verified = False

    def add_trigger(self, trigger, label=None, value=1):
        "add simple detector trigger"
        if trigger is None:
            return
        if isinstance(trigger, (str, unicode)):
            trigger = Trigger(trigger, label=label, value=value)
        if trigger not in self.triggers:
            self.triggers.append(trigger)
        self.verified = False

    def add_extra_pvs(self, extra_pvs):
        """add extra pvs (tuple of (desc, pvname))"""
        if extra_pvs is None or len(extra_pvs) == 0:
            return
        for desc, pvname in extra_pvs:
            if isinstance(pvname, PV):
                pv = pvname
            else:
                pv = get_pv(pvname)

            if (desc, pv) not in self.extra_pvs:
                self.extra_pvs.append((desc, pv))

    def add_positioner(self, pos):
        """ add a Positioner """
        self.add_extra_pvs(pos.extra_pvs)
        self.at_break_methods.append(pos.at_break)
        self.post_scan_methods.append(pos.post_scan)
        self.pre_scan_methods.append(pos.pre_scan)

        if pos not in self.positioners:
            self.positioners.append(pos)
        self.verified = False

    def add_detector(self, det):
        """ add a Detector -- needs to be derived from Detector_Mixin"""
        if det.extra_pvs is None: # not fully connected!
            det.connect_counters()

        self.add_extra_pvs(det.extra_pvs)
        self.at_break_methods.append(det.at_break)
        self.post_scan_methods.append(det.post_scan)
        self.pre_scan_methods.append(det.pre_scan)
        self.add_trigger(det.trigger)
        for counter in det.counters:
            self.add_counter(counter)

        if det not in self.detectors:
            self.detectors.append(det)
        self.verified = False

    def set_dwelltime(self, dtime=None):
        """set scan dwelltime per point to constant value"""
        if dtime is not None:
            self.dwelltime = dtime
        for d in self.detectors:
            d.set_dwelltime(self.dwelltime)

    def at_break(self, breakpoint=0, clear=False):
        out = [m(breakpoint=breakpoint) for m in self.at_break_methods]
        if self.datafile is not None:
            self.datafile.write_data(breakpoint=breakpoint)
        return out


    def pre_scan(self, **kws):
        if self.debug: print('Stepscan PRE SCAN ')
        for (desc, pv) in self.extra_pvs:
            pv.connect()

        out = []
        for meth in self.pre_scan_methods:
            out.append( meth(scan=self))
            time.sleep(0.1)

        for det in self.detectors:
            for counter in det.counters:
                self.add_counter(counter)

        prescan_proc = None
        try:
            prescan_proc = self._larch.symtable.get_symbol('pre_scan_command')
        except NameError:
            pass
        if prescan_proc is not None:
            if (isinstance(prescan_proc, Group) and
                hasattr(prescan_proc, 'pre_scan_command')):
                prescan_proc = prescan_proc.pre_scan_command
            try:
                ret = prescan_proc(scan=self)
            except:
                ret = None
            out.append(ret)
        return out

    def post_scan(self):
        if self.debug: print('Stepscan POST SCAN ')
        return [m() for m in self.post_scan_methods]

    def verify_scan(self):
        """ this does some simple checks of Scans, checking that
        the length of the positions array matches the length of the
        positioners array.

        For each Positioner, the max and min position is checked against
        the HLM and LLM field (if available)
        """
        npts = None
        for pos in self.positioners:
            if not pos.verify_array():
                self.set_error('Positioner {0} array out of bounds'.format(
                    pos.pv.pvname))
                return False
            if npts is None:
                npts = len(pos.array)
            if len(pos.array) != npts:
                self.set_error('Inconsistent positioner array length')
                return False
        return True


    def check_outputs(self, out, msg='unknown'):
        """ check outputs of a previous command
            Any True value indicates an error
        That is, return values must be None or evaluate to False
        to indicate success.
        """
        if not isinstance(out, (tuple, list)):
            out = [out]
        if any(out):
            raise Warning('error on output: %s' % msg)

    def read_extra_pvs(self):
        "read values for extra PVs"
        out = []
        for desc, pv in self.extra_pvs:
            out.append((desc, pv.pvname, pv.get(as_string=True)))
        return out

    def clear_data(self):
        """clear scan data"""
        for c in self.counters:
            c.clear()
        self.pos_actual = []

    def _messenger(self, cpt, npts=0, **kws):
        time_left = (npts-cpt)* (self.pos_settle_time + self.det_settle_time)
        if self.dwelltime_varys:
            time_left += self.dwelltime[cpt:].sum()
        else:
            time_left += (npts-cpt)*self.dwelltime
        self.set_info('scan_time_estimate', time_left)
        time_est  = hms(time_left)
        if cpt < 4:
            self.set_info('filename', self.filename)
        msg = 'Point %i/%i,  time left: %s' % (cpt, npts, time_est)
        if cpt % self.message_points == 0:
            self.write("%s\n" % msg)
        self.set_info('scan_progress', msg)

    def publish_scandata(self):
        "post scan data to db"
        if self.scandb is None:
            return
        for c in self.counters:
            name = getattr(c, 'db_label', None)
            if name is None:
                name = c.label
            c.db_label = fix_varname(name)
            self.scandb.set_scandata(c.db_label, c.buff)

    def set_error(self, msg):
        """set scan error message"""
        self._scangroup.error_message = msg
        if self.scandb is not None:
            self.set_info('last_error', msg)

    def set_scandata(self, attr, value):
        if self.scandb is not None:
            self.scandb.set_scandata(fix_varname(attr), value)

    def init_scandata(self):
        if self.scandb is None:
            return
        self.scandb.clear_scandata()
        self.scandb.commit()
        time.sleep(0.1)
        names = []
        npts = len(self.positioners[0].array)
        for p in self.positioners:
            try:
                units = p.pv.units
            except:
                units = 'unknown'

            name = fix_varname(p.label)
            if name in names:
                name += '_2'
            if name not in names:
                self.scandb.add_scandata(name, p.array.tolist(),
                                         pvname=p.pv.pvname,
                                         units=units, notes='positioner')
                names.append(name)
        for c in self.counters:
            try:
                units = c.pv.units
            except:
                units = 'counts'

            name = fix_varname(c.label)
            if name in names:
                name += '_2'
            if name not in names:
                self.scandb.add_scandata(name, [],
                                         pvname=c.pv.pvname,
                                         units=units, notes='counter')
                names.append(name)
        self.scandb.commit()

    def get_infobool(self, key):
        if self.scandb is None:
            return getattr(self._scan, key)
        return self.scandb.get_info(key, as_bool=True)

    def look_for_interrupts(self):
        """set interrupt requests:

        abort / pause / resume

        if scandb is being used, these are looked up from database.
        otherwise local larch variables are used.
        """
        self.abort  = self.get_infobool('request_abort')
        self.pause  = self.get_infobool('request_pause')
        self.resume = self.get_infobool('request_resume')
        return self.abort

    def write(self, msg):
        self._larch.writer.write(msg)

    def clear_interrupts(self):
        """re-set interrupt requests:

        abort / pause / resume

        if scandb is being used, these are looked up from database.
        otherwise local larch variables are used.
        """
        self.abort = self.pause = self.resume = False
        self.set_info('request_abort', 0)
        self.set_info('request_pause', 0)
        self.set_info('request_resume', 0)

    def run(self, filename=None, comments=None, debug=False):
        """ run the actual scan:
           Verify, Save original positions,
           Setup output files and messenger thread,
           run pre_scan methods
           Loop over points
           run post_scan methods
        """
        self.dtimer = dtimer = debugtime(verbose=debug)

        self.complete = False
        if filename is not None:
            self.filename  = filename
        if comments is not None:
            self.comments = comments
        self.pos_settle_time = max(MIN_POLL_TIME, self.pos_settle_time)
        self.det_settle_time = max(MIN_POLL_TIME, self.det_settle_time)

        ts_start = time.time()
        if not self.verify_scan():
            self.write('Cannot execute scan: %s' % self._scangroup.error_message)
            self.set_info('scan_message', 'cannot execute scan')
            return

        self.clear_interrupts()
        dtimer.add('PRE: cleared interrupts')
        orig_positions = [p.current() for p in self.positioners]

        out = [p.move_to_start(wait=False) for p in self.positioners]
        self.check_outputs(out, msg='move to start')


        npts = len(self.positioners[0].array)
        self.message_points = min(100, max(10, 25*round(npts/250.0)))
        self.dwelltime_varys = False
        if self.dwelltime is not None:
            self.min_dwelltime = self.dwelltime
            self.max_dwelltime = self.dwelltime
            if isinstance(self.dwelltime, (list, tuple)):
                self.dwelltime = np.array(self.dwelltime)
            if isinstance(self.dwelltime, np.ndarray):
                self.min_dwelltime = min(self.dwelltime)
                self.max_dwelltime = max(self.dwelltime)
                self.dwelltime_varys = True

        time_est = npts*(self.pos_settle_time + self.det_settle_time)
        if self.dwelltime_varys:
            time_est += self.dwelltime.sum()
            for d in self.detectors:
                d.set_dwelltime(self.dwelltime[0])
        else:
            time_est += npts*self.dwelltime
            for d in self.detectors:
                d.set_dwelltime(self.dwelltime)

        if self.scandb is not None:
            self.set_info('scan_progress', 'preparing scan')

        out = self.pre_scan()
        self.check_outputs(out, msg='pre scan')


        self.datafile = self.open_output_file(filename=self.filename,
                                              comments=self.comments)

        self.datafile.write_data(breakpoint=0)
        self.filename =  self.datafile.filename
        self.set_info('filename', self.filename)

        self.clear_data()
        if self.scandb is not None:
            self.init_scandata()
            self.set_info('request_abort', 0)
            self.set_info('scan_time_estimate', time_est)
            self.set_info('scan_total_points', npts)

        dtimer.add('PRE: wrote data 0')
        self.set_info('scan_progress', 'starting scan')
        #self.msg_thread = ScanMessenger(func=self._messenger, npts=npts, cpt=0)
        # self.msg_thread.start()
        self.cpt = 0
        self.npts = npts

        t0 = time.time()
        out = [p.move_to_start(wait=True) for p in self.positioners]
        self.check_outputs(out, msg='move to start, wait=True')
        [p.current() for p in self.positioners]
        [d.pv.get() for d in self.counters]
        i = -1
        ts_init = time.time()
        self.inittime = ts_init - ts_start
        dtimer.add('PRE: start scan')

        while not self.abort:
            i += 1
            if i >= npts:
                break
            try:
                point_ok = True
                self.cpt = i+1
                self.look_for_interrupts()
                while self.pause:
                    time.sleep(0.25)
                    if self.look_for_interrupts():
                        break
                # move to next position, wait for moves to finish
                [p.move_to_pos(i) for p in self.positioners]

                # publish scan data while waiting for move to finish
                if i > 1:
                    self.publish_scandata()
                dtimer.add('Pt %i : publish data' % i)
                if self.dwelltime_varys:
                    for d in self.detectors:
                        d.set_dwelltime(self.dwelltime[i])
                t0 = time.time()
                mcount = 0
                while (not all([p.done for p in self.positioners]) and
                       time.time() - t0 < self.pos_maxmove_time):
                    if self.look_for_interrupts():
                        break
                    poll(10*MIN_POLL_TIME, 0.25)
                    mcount += 1
                # wait for positioners to settle
                dtimer.add('Pt %i : pos done' % i)
                # print 'Move completed in %.5f s, %i' % (time.time()-t0, mcount)
                poll(self.pos_settle_time, 0.25)
                dtimer.add('Pt %i : pos settled' % i)
                # start triggers, wait for them to finish
                [trig.start() for trig in self.triggers]
                dtimer.add('Pt %i : triggers fired, (%d)' % (i, len(self.triggers)))
                t0 = time.time()
                time.sleep(max(0.05, self.min_dwelltime/2.0))
                while not all([trig.done for trig in self.triggers]):
                    if (time.time() - t0) > 5.0*(1 + 2*self.max_dwelltime):
                        break
                    poll(MIN_POLL_TIME, 0.5)
                dtimer.add('Pt %i : triggers done' % i)
                if self.look_for_interrupts():
                    break
                point_ok = (all([trig.done for trig in self.triggers]) and
<<<<<<< HEAD
                            time.time()-t0 > (0.75*self.min_dwelltime))

=======
                            time.time()-t0 > (0.8*self.min_dwelltime))

                # for simulating random trigger errors:
                # point_ok = point_ok and (random.randint(1, 20) < 17)
>>>>>>> 9b2fe7f8
                if not point_ok:
                    point_ok = True
                    time.sleep(0.25)
                    poll(0.1, 2.0)
                    for trig in self.triggers:
                        poll(10*MIN_POLL_TIME, 1.0)
                        point_ok = point_ok and (trig.runtime > (0.8*self.min_dwelltime))
                        if not point_ok:
<<<<<<< HEAD
                            print('Trigger problem?: ', trig, trig.runtime, self.min_dwelltime)
=======
                            print('Trigger problem: ', trig, trig.runtime, self.min_dwelltime)
                            # print('Has abort? ', callable(getattr(trig, 'abort', None)))
>>>>>>> 9b2fe7f8
                            trig.abort()

                # wait, then read read counters and actual positions
                poll(self.det_settle_time, 0.1)
                dtimer.add('Pt %i : det settled done.' % i)
                [c.read() for c in self.counters]
                dtimer.add('Pt %i : read counters' % i)

                # self.cdat = [c.buff[-1] for c in self.counters]

                self.pos_actual.append([p.current() for p in self.positioners])
                dtimer.add('Pt %i : added positions' % i)

                # if a messenger exists, let it know this point has finished
                self._messenger(cpt=self.cpt, npts=npts)
                dtimer.add('Pt %i : sent message' % i)

                # if this is a breakpoint, execute those functions
                if i in self.breakpoints:
                    self.at_break(breakpoint=i, clear=True)

                dtimer.add('Pt %i: done.' % i)
                self.look_for_interrupts()

            except KeyboardInterrupt:
                self.set_info('request_abort', 1)
                self.abort = True
            if not point_ok:
                self.write('point messed up.  Will try again\n')
                time.sleep(0.25)
                for trig in self.triggers:
                    trig.abort()
                for det in self.detectors:
                    det.pre_scan(scan=self)
                i -= 1

        # scan complete
        # return to original positions, write data
        dtimer.add('Post scan start')
        self.publish_scandata()
        ts_loop = time.time()
        self.looptime = ts_loop - ts_init

        for val, pos in zip(orig_positions, self.positioners):
            pos.move_to(val, wait=False)
        dtimer.add('Post: return move issued')
        self.datafile.write_data(breakpoint=-1, close_file=True, clear=False)
        dtimer.add('Post: file written')
        if self.look_for_interrupts():
            self.write("scan aborted at point %i of %i." % (self.cpt, self.npts))
            raise ScanDBAbort("scan aborted")

        # run post_scan methods
        self.set_info('scan_progress', 'finishing')
        out = self.post_scan()
        self.check_outputs(out, msg='post scan')
        dtimer.add('Post: post_scan done')
        self.complete = True

        # end messenger thread
        # if self.msg_thread is not None:
        #      self.msg_thread.cpt = None
        #      self.msg_thread.join()

        self.set_info('scan_progress',
                      'scan complete. Wrote %s' % self.datafile.filename)
        ts_exit = time.time()
        self.exittime = ts_exit - ts_loop
        self.runtime  = ts_exit - ts_start
        dtimer.add('Post: fully done')

        return self.datafile.filename
        ##

    def write_fastmap_config(self, datafile, comments, mapper='13XRM:map:'):
        "write ini file for fastmap"
        if datafile is None: datafile = 'scan.001'
        if comments is None: comments = ''
        currscan = 'CurrentScan.ini'
        server  = self.scandb.get_info('server_fileroot')
        workdir = self.scandb.get_info('user_folder')
        basedir = os.path.join(server, workdir, 'Maps')
        sname = os.path.join(server, workdir, 'Maps', currscan)
        oname = os.path.join(server, workdir, 'Maps', 'PreviousScan.ini')

        if mapper is not None:
            caput('%sbasedir'  % mapper, basedir)
            caput('%sfilename' % mapper, datafile)
            caput('%sscanfile' % mapper, currscan)

        if os.path.exists(sname):
            shutil.copy(sname, oname)
        txt = ['# FastMap configuration file (saved: %s)'%(time.ctime()),
               '#-------------------------#',  '[scan]',
               'filename = %s' % datafile,
               'comments = %s' % comments]

        dim  = len(self.positioners)
        pos  = self.positioners[0]
        pospv = str(pos.pv.pvname)
        if pospv.endswith('.VAL'): pospv = pospv[:-4]
        arr  = pos.array
        ltim = self.dwelltime*(len(arr) - 1)
        txt.append('dimension = %i' % dim)
        txt.append('pos1 = %s'     % pospv)
        txt.append('start1 = %.4f' % arr[0])
        txt.append('stop1 = %.4f'  % arr[-1])
        txt.append('step1 = %.4f'  % (arr[1]-arr[0]))
        txt.append('time1 = %.4f'  % ltim)

        if dim > 1:
            pos = self.positioners[1]
            pospv = str(pos.pv.pvname)
            if pospv.endswith('.VAL'): pospv = pospv[:-4]
            arr = pos.array
            txt.append('pos2 = %s'   % pospv)
            txt.append('start2 = %.4f' % arr[0])
            txt.append('stop2 = %.4f' % arr[-1])
            txt.append('step2 = %.4f' % (arr[1]-arr[0]))

        txt.append('#------------------#')
        txt.append('[xrd_ad]')
        xrd_det = None
        for det in self.detectors:
            if isinstance(det, AreaDetector):
                xrd_det = det

        if xrd_det is None:
            txt.append('use = False')
        else:
            txt.append('use = True')
            txt.append('type = PEDET1')
            txt.append('prefix = %s' % det.prefix)
            txt.append('fileplugin = netCDF1:')
            # txt.append('fileplugin = %s' % det.file_plugin)


        f = open(sname, 'w')
        f.write('\n'.join(txt))
        f.close()
        return sname

    def epics_slewscan(self, filename='map.001', comments=None,
                       mapper='13XRM:map:'):
        """ request and what a slew-scan, executed with epics interface
        and separate fastmap collector....
        should be replaced!
        """
        self.write_fastmap_config(filename, comments, mapper=mapper)
        caput('%smessage' % mapper, 'starting...')
        caput('%sStart' % mapper, 1)

        self.clear_interrupts()
        self.set_info('scan_progress', 'starting')
        # watch scan
        # first, wait for scan to start (status == 2)
        collecting = False
        t0 = time.time()
        while not collecting and time.time()-t0 < 120:

            collecting = (2 == caget('%sstatus' % mapper))
            time.sleep(0.25)
            if self.look_for_interrupts():
                break
        if self.abort:
            caput("%sAbort" % mapper, 1)

        nrow = 0
        t0 = time.time()
        maxrow = caget('%smaxrow' % mapper)
        info = caget("%sinfo" % mapper, as_string=True)
        self.set_info('scan_progress', info)
        #  wait for scan to get past row 1
        while nrow < 1 and time.time()-t0 < 120:
            nrow = caget('%snrow' % mapper)
            time.sleep(0.25)
            if self.look_for_interrupts():
                break
        if self.abort:
            caput("%sAbort" % mapper, 1)

        maxrow  = caget("%smaxrow" % mapper)
        time.sleep(1.0)
        fname  = caget("%sfilename" % mapper, as_string=True)
        self.set_info('filename', fname)

        # wait for map to finish:
        # must see "status=Idle" for 10 consequetive seconds
        collecting_map = True
        nrowx, nrow = 0, 0
        t0 = time.time()
        while collecting_map:
            time.sleep(0.25)
            status_val = caget("%sstatus" % mapper)
            status_str = caget("%sstatus" % mapper, as_string=True)
            nrow       = caget("%snrow" % mapper)
            self.set_info('scan_status', status_str)
            time.sleep(0.25)
            if self.look_for_interrupts():
                break
            if nrowx != nrow:
                info = caget("%sinfo" % mapper, as_string=True)
                self.set_info('scan_progress', info)
                nrowx = nrow
            if status_val == 0:
                collecting_map = ((time.time() - t0) < 10.0)
            else:
                t0 = time.time()

        # if aborted from ScanDB / ScanGUI wait for status
        # to go to 0 (or 5 minutes)
        self.look_for_interrupts()
        if self.abort:
            caput('%sAbort' % mapper, 1)
            time.sleep(0.5)
            t0 = time.time()
            status_val = caget('%sstatus' % mapper)
            while status_val != 0 and (time.time()-t0 < 10.0):
                time.sleep(0.25)
                status_val = caget('%sstatus' % mapper)

        status_strg = caget('%sstatus' % mapper, as_string=True)
        self.set_info('scan_status', status_str)
        if self.abort:
            raise ScanDBAbort("slewscan aborted")
        return

class XAFS_Scan(LarchStepScan):
    """XAFS Scan"""
    def __init__(self, label=None, energy_pv=None, read_pv=None,
                 extra_pvs=None,  e0=0, _larch=None, **kws):
        self.label = label
        self.e0 = e0
        self.energies = []
        self.regions = []
        LarchStepScan.__init__(self, _larch=_larch, **kws)

        self.is_qxafs = False
        self.scantype = 'xafs'
        self.dwelltime = []
        self.energy_pos = None
        self.set_energy_pv(energy_pv, read_pv=read_pv, extra_pvs=extra_pvs)

    def set_energy_pv(self, energy_pv, read_pv=None, extra_pvs=None):
        self.energy_pv = energy_pv
        self.read_pv = read_pv
        if energy_pv is not None:
            self.energy_pos = Positioner(energy_pv, label='Energy',
                                         extra_pvs=extra_pvs)
            self.positioners = []
            self.add_positioner(self.energy_pos)
        if read_pv is not None:
            self.add_counter(read_pv, label='Energy_readback')

    def add_region(self, start, stop, step=None, npts=None,
                   relative=True, use_k=False, e0=None,
                   dtime=None, dtime_final=None, dtime_wt=1, min_estep=0.01):
        """add a region to an EXAFS scan.
        Note that scans must be added in order of increasing energy
        """
        if e0 is None:
            e0 = self.e0
        if dtime is None:
            dtime = self.dtime
        if min_estep < 0:
            min_estep = 0.01
        self.e0 = e0
        self.dtime = dtime

        if npts is None and step is None:
            print('add_region needs start, stop, and either step on npts')
            return

        if step is not None:
            npts = 1 + int(0.1  + abs(stop - start)/step)

        en_arr = list(np.linspace(start, stop, npts))

        self.regions.append((start, stop, npts, relative, e0,
                             use_k, dtime, dtime_final, dtime_wt))

        if use_k:
            en_arr = [e0 + ktoe(v) for v in en_arr]
        elif relative:
            en_arr = [e0 +    v    for v in en_arr]

        # check that all energy values in this region are
        # greater than previously defined regions
        en_arr.sort()
        min_energy = min_estep
        if len(self.energies) > 0:
            min_energy += max(self.energies)
        en_arr = [e for e in en_arr if e > min_energy]

        npts   = len(en_arr)

        dt_arr = [dtime]*npts
        # allow changing counting time linear or by a power law.
        if dtime_final is not None and dtime_wt > 0:
            _vtime = (dtime_final-dtime)*(1.0/(npts-1))**dtime_wt
            dt_arr= [dtime + _vtime *i**dtime_wt for i in range(npts)]
        self.energies.extend(en_arr)
        self.dwelltime.extend(dt_arr)
        if self.energy_pos is not None:
            self.energy_pos.array = np.array(self.energies)


class QXAFS_Scan(XAFS_Scan): # (LarchStepScan):
    """QuickXAFS Scan"""

    def __init__(self, label=None, energy_pv=None, read_pv=None,
                 extra_pvs=None, e0=0, _larch=None, **kws):

        self.label = label
        self.e0 = e0
        self.energies = []
        self.regions = []
        XAFS_Scan.__init__(self, label=label, energy_pv=energy_pv,
                           read_pv=read_pv, e0=e0, extra_pvs=extra_pvs,
                           _larch=_larch, **kws)

        self.is_qxafs = True
        self.scantype = 'xafs'
        qconf = self.scandb.get_config('QXAFS')
        qconf = self.qconf = json.loads(qconf.notes)

        self.xps = XPSTrajectory(qconf['host'],
                                 user=qconf['user'],
                                 password=qconf['passwd'],
                                 group=qconf['group'],
                                 positioners=qconf['positioners'],
                                 outputs=qconf['outputs'])


        self.set_energy_pv(energy_pv, read_pv=read_pv, extra_pvs=extra_pvs)

    def make_XPS_trajectory(self, reverse=False,
                            theta_accel=0.25, width_accel=0.25, **kws):
        """this method builds the text of a Trajectory script for
        a Newport XPS Controller based on the energies and dwelltimes"""

        qconf = self.qconf

        dspace = caget(qconf['dspace_pv'])
        height = caget(qconf['height_pv'])
        th_off = caget(qconf['theta_motor'] + '.OFF')
        wd_off = caget(qconf['width_motor'] + '.OFF')

        energy = np.array(self.energies)
        times  = np.array(self.dwelltime)
        if reverse:
            energy = energy[::-1]
            times  = times[::-1]

        traw    = energy2angle(energy, dspace=dspace)
        theta  = 1.0*traw
        theta[1:-1] = traw[1:-1]/2.0 + traw[:-2]/4.0 + traw[2:]/4.0
        width  = height / (2.0 * np.cos(theta/RAD2DEG))

        width -= wd_off
        theta -= th_off

        tvelo = np.gradient(theta)/times
        wvelo = np.gradient(width)/times
        tim0  = abs(tvelo[0] / theta_accel)
        the0  = 0.5 * tvelo[ 0] * tim0
        wid0  = 0.5 * wvelo[ 0] * tim0
        the1  = 0.5 * tvelo[-1] * tim0
        wid1  = 0.5 * wvelo[-1] * tim0

        dtheta = np.diff(theta)
        dwidth = np.diff(width)
        dtime  = times[1:]
        fmt = '%.8f, %.8f, %.8f, %.8f, %.8f'
        efirst = fmt % (tim0, the0, tvelo[0], wid0, wvelo[0])
        elast  = fmt % (tim0, the1, 0.00,     wid1, 0.00)

        buff  = ['', efirst]
        for i in range(len(dtheta)):
            buff.append(fmt % (dtime[i], dtheta[i], tvelo[i],
                               dwidth[i], wvelo[i]))
        buff.append(elast)

        return  Group(buffer='\n'.join(buff),
                      start_theta=theta[0]-the0,
                      start_width=width[0]-wid0,
                      theta=theta, tvelo=tvelo,   times=times,
                      energy=energy, width=width, wvelo=wvelo)


    def init_qscan(self, traj):
        """initialize a QXAFS scan"""

        qconf = self.qconf

        caput(qconf['id_track_pv'],  1)
        caput(qconf['y2_track_pv'],  1)

        time.sleep(0.1)
        caput(qconf['width_motor'] + '.DVAL', traj.start_width)
        caput(qconf['theta_motor'] + '.DVAL', traj.start_theta)
        # caput(qconf['id_track_pv'], 0)
        # caput(qconf['id_wait_pv'], 0)
        caput(qconf['y2_track_pv'], 0)


    def finish_qscan(self):
        """initialize a QXAFS scan"""
        qconf = self.qconf

        caput(qconf['id_track_pv'],  1)
        caput(qconf['y2_track_pv'],  1)
        time.sleep(0.1)

    def gathering2energy(self, text):
        """read gathering file, calculate and return
        energy and height. Gathering data is text with columns of
         Theta_Current, Theta_Set, Height_Current, Height_Set
        """
        angle, height = [], []
        for line in text.split('\n'):
            line = line[:-1].strip()
            if len(line) > 4:
                words = line[:-1].split()
                angle.append(float(words[0]))
                height.append(float(words[2]))
        angle  = np.array(angle)
        height = np.array(height)
        angle  = (angle[1:] + angle[:-1])/2.0
        height = (height[1:] + height[:-1])/2.0

        angle += caget(self.qconf['theta_motor'] + '.OFF')
        dspace = caget(self.qconf['dspace_pv'])
        energy = HC/(2.0 * dspace * np.sin(angle/RAD2DEG))
        return (energy, height)


    def run(self, filename=None, comments=None, debug=False, reverse=False):
        """
        run the actual QXAFS scan
        """

        self.complete = False
        if filename is not None:
            self.filename  = filename

        if comments is not None:
            self.comments = comments

        ts_start = time.time()
        if not self.verify_scan():
            self.write('Cannot execute scan: %s' % self._scangroup.error_message)
            self.set_info('scan_message', 'cannot execute scan')
            return

        qconf = self.qconf
        energy_orig = caget(qconf['energy_pv'])

        traj = self.make_XPS_trajectory(reverse=reverse)
        self.init_qscan(traj)

        idarray = 0.001*traj.energy + caget(qconf['id_offset_pv'])

        try:
            caput(qconf['id_drive_pv'], idarray[0], wait=False)
        except:
            pass
        caput(qconf['energy_pv'],  traj.energy[0], wait=False)

        self.xps.upload_trajectoryFile(qconf['traj_name'], traj.buffer)

        self.clear_interrupts()
        orig_positions = [p.current() for p in self.positioners]

        sis_prefix = qconf['mcs_prefix']
        und_thread = PVSlaveThread(master_pvname=sis_prefix+'CurrentChannel',
                                   slave_pvname=qconf['id_drive_pv'],
                                   scan=self)

        und_thread.set_array(idarray)
        und_thread.running = False

        npulses = len(traj.energy) + 1

        caput(qconf['energy_pv'], traj.energy[0], wait=True)
        try:
            caput(qconf['id_drive_pv'], idarray[0], wait=True, timeout=5.0)
        except:
            pass

        npts = len(self.positioners[0].array)
        self.dwelltime_varys = False
        dtime = self.dwelltime[0]

        self.set_info('scan_progress', 'preparing scan')
        extra_vals = []
        for desc, pv in self.extra_pvs:
            extra_vals.append((desc, pv.get(as_string=True), pv.pvname))

        sis_opts = {}
        xsp3_prefix = None
        for d in self.detectors:
            if 'scaler' in d.label.lower():
                sis_opts['scaler'] = d.prefix
            elif 'xspress3' in d.label.lower():
                xsp3_prefix = d.prefix

        qxsp3 = Xspress3(xsp3_prefix)
        sis  = Struck(sis_prefix, **sis_opts)

        caput(qconf['energy_pv'], traj.energy[0])

        out = self.pre_scan()
        self.check_outputs(out, msg='pre scan')

        orig_counters = self.counters[:]
        # specialized QXAFS Counters
        qxafs_counters = []
        for i, mca in enumerate(sis.mcas):
            scalername = getattr(sis.scaler, 'NM%i' % (i+1), '')
            if len(scalername) > 1:
                qxafs_counters.append((scalername, mca._pvs['VAL']))

        for roi in range(1, 5):
            desc = caget('%sC1_ROI%i:ValueSum_RBV.DESC' % (xsp3_prefix, roi))
            if len(desc) > 0 and not desc.lower().startswith('unused'):
                for card in range(1, 5):
                    pvname = '%sC%i_ROI%i:ArrayData_RBV' % (xsp3_prefix, card, roi)
                    _desc = "%s_mca%i" % (desc, card)
                    qxafs_counters.append((_desc, PV(pvname)))

        # SCAs for count time
        for card in range(1, 5):
            pvname = '%sC%i_SCA0:ArrayData_RBV' % (xsp3_prefix, card)
            qxafs_counters.append(("Clock_mca%i" % card, PV(pvname)))

        self.counters = []
        for label, cpv in qxafs_counters:
            _c = Counter(cpv.pvname, label=label)
            self.counters.append(_c)

        self.init_scandata()

        sis.stop()
        sis.ExternalMode()
        sis.NuseAll = MAXPTS
        sis.put('PresetReal', 0.0)
        sis.put('Prescale',   1.0)

        qxsp3.NumImages = MAXPTS
        qxsp3.useExternalTrigger()
        qxsp3.Acquire = 0
        time.sleep(0.1)
        qxsp3.ERASE  = 1

        self.datafile = self.open_output_file(filename=self.filename,
                                              comments=self.comments)

        self.datafile.write_data(breakpoint=0)
        self.filename =  self.datafile.filename

        self.set_info('filename', self.filename)
        self.set_info('request_abort', 0)
        self.set_info('scan_time_estimate', npts*dtime)
        self.set_info('scan_total_points', npts)

        out = [p.move_to_start(wait=True) for p in self.positioners]
        self.check_outputs(out, msg='move to start, wait=True')

        caput(qconf['energy_pv'], traj.energy[0], wait=True)
        caput(qconf['width_motor'] + '.DVAL', traj.start_width, wait=True)
        caput(qconf['theta_motor'] + '.DVAL', traj.start_theta, wait=True)

        self.set_info('scan_progress', 'starting scan')
        self.cpt = 0
        self.npts = npts

        und_thread.enable()
        und_thread.start()
        time.sleep(0.1)

        ts_init = time.time()
        self.inittime = ts_init - ts_start
        start_time = time.strftime('%Y-%m-%d %H:%M:%S')

        self.xps.SetupTrajectory(npts+1, dtime, traj_file=qconf['traj_name'])

        sis.start()
        qxsp3.FileCaptureOn()
        qxsp3.Acquire = 1
        time.sleep(0.1)
        self.xps.RunTrajectory()
        self.xps.EndTrajectory()

        sis.stop()
        qxsp3.Acquire = 0
        self.finish_qscan()
        und_thread.running = False
        und_thread.join()

        npulses, gather_text = self.xps.ReadGathering()
        energy, height = self.gathering2energy(gather_text)
        self.pos_actual = []
        for e in energy:
           self.pos_actual.append([e])
        ne = len(energy)
        caput(qconf['energy_pv'], energy_orig-2.0)

        nout = sis.CurrentChannel
        narr = 0
        t0  = time.time()
        while narr < (nout-1) and (time.time()-t0) < 30.0:
            time.sleep(0.05)
            try:
                dat =  [p.get(timeout=5.0) for (_d, p) in qxafs_counters]
                narr = min([len(d) for d in dat])
            except:
                narr = 0

        # reset the counters, and fill in data read from arrays
        # note that we may need to trim *1st point* from qxspress3 data
        self.counters = []
        for label, cpv in qxafs_counters:
            _c = Counter(cpv.pvname, label=label)
            arr = cpv.get()
            if len(arr) > ne:
                arr = arr[-ne:]
            _c.buff = arr.tolist()
            self.counters.append(_c)

        self.publish_scandata()

        for val, pos in zip(orig_positions, self.positioners):
            pos.move_to(val, wait=False)

        self.datafile.write_data(breakpoint=-1, close_file=True, clear=False)
        if self.look_for_interrupts():
            self.write("scan aborted at point %i of %i." % (self.cpt, self.npts))
            raise ScanDBAbort("scan aborted")

        # run post_scan methods
        self.set_info('scan_progress', 'finishing')
        caput(qconf['energy_pv'], energy_orig, wait=True)
        out = self.post_scan()
        self.check_outputs(out, msg='post scan')
        self.complete = True
        self.set_info('scan_progress',
                      'scan complete. Wrote %s' % self.datafile.filename)
        self.runtime  = time.time() - ts_start
        return self.datafile.filename
        ##

@ValidateLarchPlugin
def scan_from_json(text, filename='scan.001', current_rois=None,
                   is_qxafs=False, _larch=None):
    """(PRIVATE)

    creates and returns a LarchStepScan object from a json-text
    representation.

    """
    sdict = json.loads(text)
    #
    # create positioners
    if sdict['type'] == 'xafs':
        min_dtime = sdict['dwelltime']
        if isinstance(min_dtime, np.ndarray):
            min_dtime = min(dtime)
        is_qxafs = (is_qxafs or
                    sdict.get('is_qxafs', False) or
                    (min_dtime < 0.45))
        kwargs = dict(energy_pv=sdict['energy_drive'],
                      read_pv=sdict['energy_read'],
                      e0=sdict['e0'], _larch=_larch)

        if is_qxafs:
            scan = QXAFS_Scan(**kwargs)
        else:
            scan = XAFS_Scan(**kwargs)

        t_kw  = sdict['time_kw']
        t_max = sdict['max_time']
        nreg  = len(sdict['regions'])
        kws  = {'relative': sdict['is_relative']}
        for i, det in enumerate(sdict['regions']):
            start, stop, npts, dt, units = det
            kws['dtime'] =  dt
            kws['use_k'] =  units.lower() !='ev'
            if i == nreg-1: # final reg
                if t_max > dt and t_kw>0 and kws['use_k']:
                    kws['dtime_final'] = t_max
                    kws['dtime_wt'] = t_kw
            scan.add_region(start, stop, npts=npts, **kws)
    else:
        scan = LarchStepScan(filename=filename, _larch=_larch)
        if sdict['type'] == 'linear':
            for pos in sdict['positioners']:
                label, pvs, start, stop, npts = pos
                p = Positioner(pvs[0], label=label)
                p.array = np.linspace(start, stop, npts)
                scan.add_positioner(p)
                if len(pvs) > 0:
                    scan.add_counter(pvs[1], label="%s_read" % label)

        elif sdict['type'] == 'mesh':
            label1, pvs1, start1, stop1, npts1 = sdict['inner']
            label2, pvs2, start2, stop2, npts2 = sdict['outer']
            p1 = Positioner(pvs1[0], label=label1)
            p2 = Positioner(pvs2[0], label=label2)

            inner = npts2* [np.linspace(start1, stop1, npts1)]
            outer = [[i]*npts1 for i in np.linspace(start2, stop2, npts2)]

            p1.array = np.array(inner).flatten()
            p2.array = np.array(outer).flatten()
            scan.add_positioner(p1)
            scan.add_positioner(p2)
            if len(pvs1) > 0:
                scan.add_counter(pvs1[1], label="%s_read" % label1)
            if len(pvs2) > 0:
                scan.add_counter(pvs2[1], label="%s_read" % label2)

        elif sdict['type'] == 'slew':
            label1, pvs1, start1, stop1, npts1 = sdict['inner']
            p1 = Positioner(pvs1[0], label=label1)
            p1.array = np.linspace(start1, stop1, npts1)
            scan.add_positioner(p1)
            if len(pvs1) > 0:
                scan.add_counter(pvs1[1], label="%s_read" % label1)
            if sdict['dimension'] >=2:
                label2, pvs2, start2, stop2, npts2 = sdict['outer']
                p2 = Positioner(pvs2[0], label=label2)
                p2.array = np.linspace(start2, stop2, npts2)
                scan.add_positioner(p2)
                if len(pvs2) > 0:
                    scan.add_counter(pvs2[1], label="%s_read" % label2)
    # detectors
    rois = sdict.get('rois', current_rois)
    scan.rois = rois

    for dpars in sdict['detectors']:
        dpars['rois'] = rois
        scan.add_detector(get_detector(**dpars))

    # extra counters (not-triggered things to count
    if 'counters' in sdict:
        for label, pvname  in sdict['counters']:
            scan.add_counter(pvname, label=label)

    # other bits
    scan.add_extra_pvs(sdict['extra_pvs'])
    scan.scantype = sdict.get('type', 'linear')
    scan.scantime = sdict.get('scantime', -1)
    scan.filename = sdict.get('filename', 'scan.dat')
    if filename is not None:
        scan.filename  = filename
    scan.pos_settle_time = sdict.get('pos_settle_time', 0.01)
    scan.det_settle_time = sdict.get('det_settle_time', 0.01)
    scan.nscans          = sdict.get('nscans', 1)
    if scan.dwelltime is None:
        scan.set_dwelltime(sdict.get('dwelltime', 1))
    return scan

@ValidateLarchPlugin
def scan_from_db(name, filename='scan.001', timeout=5.0, is_qxafs=False,
                 _larch=None):
    """(PRIVATE)

    get scan definition from ScanDB

    timeout is for db lookup
    """
    if _larch.symtable._scan._scandb is None:
        return
    sdb = _larch.symtable._scan._scandb
    current_rois = json.loads(sdb.get_info('rois'))
    t0 = time.time()
    while time.time()-t0 < timeout:
        scandef = sdb.get_scandef(name)
        if scandef is not None:
            break
        time.sleep(0.25)

    if scandef is None:
        raise ScanDBException("no scan definition '%s' found" % name)

    return scan_from_json(scandef.text, filename=filename,
                          is_qxafs=is_qxafs,
                          current_rois=current_rois, _larch=_larch)


@ValidateLarchPlugin
def do_scan(scanname, filename='scan.001', nscans=1, comments='', _larch=None):
    """do_scan(scanname, filename='scan.001', nscans=1, comments='')

    execute a step scan as defined in Scan database

    Parameters
    ----------
    scanname:     string, name of scan
    filename:     string, name of output data file
    comments:     string, user comments for file
    nscans:       integer (default 1) number of repeats to make.

    Examples
    --------
      do_scan('cu_xafs', 'cu_sample1.001', nscans=3)

    Notes
    ------
      1. The filename will be incremented so that each scan uses a new filename.
    """

    if _larch.symtable._scan._scandb is None:
        print('need to connect to scandb!')
        return
    scandb =  _larch.symtable._scan._scandb
    if nscans is not None:
        scandb.set_info('nscans', nscans)

    scan = scan_from_db(scanname, filename=filename,
                        _larch=_larch)
    scan.comments = comments
    if scan.scantype == 'slew':
        return do_slewscan(scanname, filename=filename, nscans=nscans,
                           comments=comments, _larch=_larch)
    else:
        scans_completed = 0
        nscans = int(scandb.get_info('nscans'))
        abort  = scandb.get_info('request_abort', as_bool=True)
        while (scans_completed  < nscans) and not abort:
            scan.run()
            scans_completed += 1
            nscans = int(scandb.get_info('nscans'))
            abort  = scandb.get_info('request_abort', as_bool=True)
        return scan

@ValidateLarchPlugin
def do_slewscan(scanname, filename='scan.001', comments='',
                nscans=1, _larch=None):
    """do_slewscan(scanname, filename='scan.001', nscans=1, comments='')

    execute a slewscan as defined in Scan database

    Parameters
    ----------
    scanname:     string, name of scan
    filename:     string, name of output data file
    comments:     string, user comments for file
    nscans:       integer (default 1) number of repeats to make.

    Examples
    --------
      do_slewscan('small_map', 'map.001')

    Notes
    ------
      1. The filename will be incremented so that each scan uses a new filename.
    """

    if _larch.symtable._scan._scandb is None:
        print('need to connect to scandb!')
        return
    scan = scan_from_db(scanname, _larch=_larch)
    if scan.scantype != 'slew':
        return do_scan(scanname, comments=comments, nscans=1,
                       filename=filename, _larch=_larch)
    else:
        scan.epics_slewscan(filename=filename)
    return scan

@ValidateLarchPlugin
def make_xafs_scan(label=None, e0=0, _larch=None, **kws):
    return XAFS_Scan(label=label, e0=e0, _larch=_larch, **kws)

@ValidateLarchPlugin
def get_dbinfo(key, default=None, as_int=False, as_bool=False,
               full_row=False, _larch=None, **kws):
    """get a value for a keyword in the scan info table,
    where most status information is kept.

    Arguments
    ---------
     key        name of data to look up
     default    (default None) value to return if key is not found
     as_int     (default False) convert to integer
     as_bool    (default False) convert to bool
     full_row   (default False) return full row, not just value

    Notes
    -----
     1.  if this key doesn't exist, it will be added with the default
         value and the default value will be returned.
     2.  the full row will include notes, create_time, modify_time

    """
    if _larch.symtable._scan._scandb is None:
        print('need to connect to scandb!')
        return
    get_info = _larch.symtable._scan._scandb.get_info
    return get_info(key, default=default, full_row=full_row,
                    as_int=as_int, as_bool=as_bool, **kws)

def initializeLarchPlugin(_larch=None):
    """initialize _scan"""
    if not _larch.symtable.has_group(MODNAME):
        g = Group()
        g.__doc__ = MODDOC
        _larch.symtable.set_symbol(MODNAME, g)

def registerLarchPlugin():
    symbols = {}
    if HAS_EPICSSCAN:
        symbols = {'scan_from_json': scan_from_json,
                   'scan_from_db':   scan_from_db,
                   'make_xafs_scan': make_xafs_scan,
                   'do_scan': do_scan,
                   'do_slewscan': do_slewscan,
                   'do_fastmap':  do_slewscan,
                   'get_dbinfo': get_dbinfo}

    return (MODNAME, symbols)<|MERGE_RESOLUTION|>--- conflicted
+++ resolved
@@ -744,15 +744,10 @@
                 if self.look_for_interrupts():
                     break
                 point_ok = (all([trig.done for trig in self.triggers]) and
-<<<<<<< HEAD
-                            time.time()-t0 > (0.75*self.min_dwelltime))
-
-=======
                             time.time()-t0 > (0.8*self.min_dwelltime))
 
                 # for simulating random trigger errors:
                 # point_ok = point_ok and (random.randint(1, 20) < 17)
->>>>>>> 9b2fe7f8
                 if not point_ok:
                     point_ok = True
                     time.sleep(0.25)
@@ -761,12 +756,7 @@
                         poll(10*MIN_POLL_TIME, 1.0)
                         point_ok = point_ok and (trig.runtime > (0.8*self.min_dwelltime))
                         if not point_ok:
-<<<<<<< HEAD
                             print('Trigger problem?: ', trig, trig.runtime, self.min_dwelltime)
-=======
-                            print('Trigger problem: ', trig, trig.runtime, self.min_dwelltime)
-                            # print('Has abort? ', callable(getattr(trig, 'abort', None)))
->>>>>>> 9b2fe7f8
                             trig.abort()
 
                 # wait, then read read counters and actual positions
