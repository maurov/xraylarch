--- conflicted
+++ resolved
@@ -47,15 +47,9 @@
                                                ColorsFrame, ROI_Averager,
                                                XrayLinesFrame,
                                                XRFDisplayConfig)
-<<<<<<< HEAD
 
 from larch_plugins.wx.xrfdisplay_fitpeaks import FitSpectraFrame
 
-=======
-
-from larch_plugins.wx.xrfdisplay_fitpeaks import FitSpectraFrame
-
->>>>>>> 928379d1
 from larch_plugins.math import index_of
 from larch_plugins.io import GSEMCA_File, gsemca_group
 
@@ -336,11 +330,7 @@
                              ('downarrow', 'down')):
             self.wids[wname] = wx.BitmapButton(arrowpanel, -1,
                                                get_icon(wname),
-<<<<<<< HEAD
-                                               size=(40, 40),
-=======
                                                size=(25, 25),
->>>>>>> 928379d1
                                                style=wx.NO_BORDER)
             self.wids[wname].Bind(wx.EVT_BUTTON,
                                  partial(ptable.onKey, name=dname))
@@ -354,10 +344,7 @@
         self.wids['holdbtn'].Bind(wx.EVT_TOGGLEBUTTON, self.onToggleHold)
 
         ssizer.Add(txt(arrowpanel, '  '),   0, wx.EXPAND|wx.ALL, 0)
-<<<<<<< HEAD
-=======
         ssizer.Add(self.wids['holdbtn'],    0, wx.EXPAND|wx.ALL, 2)
->>>>>>> 928379d1
         ssizer.Add(self.wids['kseries'],    0, wx.EXPAND|wx.ALL, 0)
         ssizer.Add(self.wids['lseries'],    0, wx.EXPAND|wx.ALL, 0)
         ssizer.Add(self.wids['mseries'],    0, wx.EXPAND|wx.ALL, 0)
