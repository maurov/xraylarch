--- conflicted
+++ resolved
@@ -1,4 +1,5 @@
 import time
+import os
 import numpy as np
 np.seterr(all='ignore')
 
@@ -14,12 +15,8 @@
 
 from wxutils import (SimpleText, pack, Button, HLine, Choice, Check,
                      MenuItem, GUIColors, GridPanel, CEN, RCEN, LCEN,
-                     FRAMESTYLE, Font, FileSave)
-
-<<<<<<< HEAD
-import lmfit.models as lm_models
-from lmfit import Parameter, Parameters, fit_report
-=======
+                     FRAMESTYLE, Font, FileSave, FileOpen)
+
 from lmfit import Parameter, Parameters, fit_report
 try:
     from lmfit.model import save_modelresult, load_modelresult
@@ -29,9 +26,8 @@
     
 import lmfit.models as lm_models
 from lmfit.printfuncs import gformat, CORREL_HEAD
->>>>>>> 291cfe94
-
-from larch import Group
+
+from larch import Group, site_config
 from larch.utils import index_of
 from larch.utils.jsonutils import encode4js, decode4js
 
@@ -54,18 +50,14 @@
                 'general': ('<Generalr Models>', 'Constant', 'Linear',
                             'Quadratic', 'Exponential', 'PowerLaw'),
                 'peaks': ('<Peak Models>', 'Gaussian', 'Lorentzian',
-                          'Voigt', 'PseudoVoigt', 'DampedOscillator',
+                          'Voigt', 'PseudoVoigt', 'DampedHarmonicOscillator',
                           'Pearson7', 'StudentsT', 'SkewedGaussian',
                           'Moffat', 'BreitWigner', 'Donaich', 'Lognormal'),
                 }
 
 FitMethods = ("Levenberg-Marquardt", "Nelder-Mead", "Powell")
 
-<<<<<<< HEAD
-FITCONF_WILDCARDS = 'Fit Configs (*.fitconf)|*.fitconf|All files (*.*)|*.*'
-=======
 MIN_CORREL = 0.10
->>>>>>> 291cfe94
 
 class AllParamsPanel(wx.Panel):
     """Panel containing simple list of all Parameters"""
@@ -102,8 +94,6 @@
     def __init__(self, **kws):
         self.components = OrderedDict()
 
-<<<<<<< HEAD
-=======
 class XYFitResultFrame(wx.Frame):
     def __init__(self, parent=None, controller=None, datagroup=None, **kws):
 
@@ -309,7 +299,6 @@
 
 
 
->>>>>>> 291cfe94
 class XYFitPanel(wx.Panel):
     def __init__(self, parent=None, controller=None, **kws):
 
@@ -381,10 +370,10 @@
 
         rsizer.Add(Button(action_row, 'Run Fit',
                           size=(100, -1), action=self.onRunFit), 0, RCEN, 3)
-        savebtn = Button(action_row, 'Save Fit',
-                         size=(100, -1), action=self.onSaveFit)
-        savebtn.Disable()
-        rsizer.Add(savebtn, 0, LCEN, 3)
+        self.savebtn = Button(action_row, 'Save Fit',
+                              size=(100, -1), action=self.onSaveFitResult)
+        self.savebtn.Disable()
+        rsizer.Add(self.savebtn, 0, LCEN, 3)
 
         rsizer.Add(Button(action_row, 'Plot Current Model',
                           size=(150, -1), action=self.onShowModel), 0, LCEN, 3)
@@ -435,7 +424,8 @@
         if model is None or model.startswith('<'):
             return
 
-        curmodels = ["c%i_" % (i+1) for i in range(1+len(self.fit_components))]
+        p = model[0].lower()
+        curmodels = ["%s%i_" % (p, i+1) for i in range(1+len(self.fit_components))]
         for comp in self.fit_components:
             if comp in curmodels:
                 curmodels.remove(comp)
@@ -569,7 +559,6 @@
         self.SetSize((sx, sy+1))
         self.SetSize((sx, sy))
 
-
     def onPick2EraseTimer(self, evt=None):
         """erases line trace showing automated 'Pick 2' guess """
         self.pick2erase_timer.Stop()
@@ -652,26 +641,40 @@
         self.pick2_t0 = time.time()
         self.pick2_timer.Start(250)
 
-    def onSaveFit(self, event=None):
+    def onSaveFitResult(self, event=None):
         dgroup = self.get_datagroup()
-        deffile = dgroup.filename.replace('.', '_') + '.fitconf'
-        outfile = FileSave(self, 'Save Fit Configuration and Results',
+        deffile = dgroup.filename.replace('.', '_') + '.fitresult'
+        wcards = 'Fit Results(*.fitresult)|*.fitresult|All files (*.*)|*.*'
+
+        outfile = FileSave(self, 'Save Fit Result',
                            default_file=deffile,
-                           wildcard=FITCONF_WILDCARDS)
-
-        if outfile is None:
-            return
-
-        buff = ['#XYFit Config version 1']
-        buff.append(json.dumps(encode4js(self.summary),
-                               encoding='UTF-8',default=str))
-        buff.append('')
-        try:
-            fout = open(outfile, 'w')
-            fout.write('\n'.join(buff))
-            fout.close()
-        except IOError:
-            print('could not write %s' % outfile)
+                           wildcard=wcards)
+
+        if outfile is not None:
+            try:
+                save_modelresult(dgroup.fit_history[-1], outfile)
+            except IOError:
+                print('could not write %s' % outfile)
+
+    def onLoadFitResult(self, event=None):
+
+        wcards = 'Fit Results(*.fitresult)|*.fitresult|All files (*.*)|*.*'
+
+        mfile = FileOpen(self, 'Load Fit Result',
+                         default_file='', wildcard=wcards)
+        model = None
+
+        if mfile is not None:
+            try:
+                model = load_modelresult(mfile)
+            except IOError:
+                print('could not read model result %s' % mfile)
+                return
+        if model is None:
+            return
+
+        print(" Loading Model ", model)
+
 
     def onResetRange(self, event=None):
         dgroup = self.get_datagroup()
@@ -763,7 +766,7 @@
         plotframe.plot(dgroup.xfit, ysel, new=True, panel='top',
                        xmin=xv1, xmax=xv2, label='data',
                        xlabel=dgroup.plot_xlabel, ylabel=dgroup.plot_ylabel,
-                       title='Larch XYFit: %s' % dgroup.filename )
+                       title='Fit: %s' % dgroup.filename )
 
         plotframe.oplot(dgroup.xfit, dgroup.yfit, label='fit')
 
@@ -821,8 +824,6 @@
             self.summary[attr] = getattr(result, attr)
         self.summary['params'] = result.params
 
-        dgroup.fit_history = []
-        dgroup.fit_history.append(self.summary)
 
         dgroup.yfit = result.best_fit
         dgroup.ycomps = self.fit_model.eval_components(params=result.params,
@@ -836,6 +837,11 @@
         # print(" == fit model == ", self.fit_model)
         # print(" == fit result == ", result)
 
+        self.autosave_modelresult(result)
+        if not hasattr(dgroup, 'fit_history'):
+            dgroup.fit_history = []
+        dgroup.fit_history.append(result)
+
         model_repr = self.fit_model._reprstring(long=True)
         report = fit_report(result, show_correl=True,
                             min_correl=0.25, sort_pars=True)
@@ -843,9 +849,20 @@
         report = '[[Model]]\n    %s\n%s\n' % (model_repr, report)
         self.summary['report'] = report
 
-        self.controller.show_report(report)
-
-        # fill parameters with best fit values
+        self.controller.show_report(result)
+
+        if self.parent.result_frame is None:
+            self.parent.result_frame = XYFitResultFrame(parent=self,
+                                                        controller=self.controller,
+                                                        datagroup=dgroup)
+        else:
+            self.parent.result_frame.show(dgroup)
+
+        self.update_start_values(result)
+        self.savebtn.Enable()
+
+    def update_start_values(self, result):
+        """fill parameters with best fit values"""
         allparwids = {}
         for comp in self.fit_components.values():
             if comp.usebox is not None and comp.usebox.IsChecked():
@@ -854,9 +871,6 @@
 
         for pname, par in result.params.items():
             if pname in allparwids:
-<<<<<<< HEAD
-                allparwids[pname].value.SetValue(par.value)
-=======
                 allparwids[pname].value.SetValue(par.value)
 
     def autosave_modelresult(self, result, fname=None):
@@ -874,5 +888,4 @@
         if fname is None:
             fname = 'autosave.fitresult'
         fname = os.path.join(xyfitdir, fname) 
-        save_modelresult(result, fname)
->>>>>>> 291cfe94
+        save_modelresult(result, fname)