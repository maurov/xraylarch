--- conflicted
+++ resolved
@@ -16,10 +16,6 @@
                      MenuItem, GUIColors, GridPanel, CEN, RCEN, LCEN,
                      FRAMESTYLE, Font, FileSave)
 
-<<<<<<< HEAD
-import lmfit.models as lm_models
-from lmfit import Parameter, Parameters, fit_report
-=======
 from lmfit import Parameter, Parameters, fit_report
 try:
     from lmfit.model import save_modelresult, load_modelresult
@@ -29,7 +25,6 @@
     
 import lmfit.models as lm_models
 from lmfit.printfuncs import gformat, CORREL_HEAD
->>>>>>> 291cfe94
 
 from larch import Group
 from larch.utils import index_of
@@ -61,11 +56,9 @@
 
 FitMethods = ("Levenberg-Marquardt", "Nelder-Mead", "Powell")
 
-<<<<<<< HEAD
+
 FITCONF_WILDCARDS = 'Fit Configs (*.fitconf)|*.fitconf|All files (*.*)|*.*'
-=======
 MIN_CORREL = 0.10
->>>>>>> 291cfe94
 
 class AllParamsPanel(wx.Panel):
     """Panel containing simple list of all Parameters"""
@@ -102,8 +95,6 @@
     def __init__(self, **kws):
         self.components = OrderedDict()
 
-<<<<<<< HEAD
-=======
 class XYFitResultFrame(wx.Frame):
     def __init__(self, parent=None, controller=None, datagroup=None, **kws):
 
@@ -307,9 +298,6 @@
 
         self.Refresh()
 
-
-
->>>>>>> 291cfe94
 class XYFitPanel(wx.Panel):
     def __init__(self, parent=None, controller=None, **kws):
 
@@ -854,9 +842,6 @@
 
         for pname, par in result.params.items():
             if pname in allparwids:
-<<<<<<< HEAD
-                allparwids[pname].value.SetValue(par.value)
-=======
                 allparwids[pname].value.SetValue(par.value)
 
     def autosave_modelresult(self, result, fname=None):
@@ -875,4 +860,3 @@
             fname = 'autosave.fitresult'
         fname = os.path.join(xyfitdir, fname) 
         save_modelresult(result, fname)
->>>>>>> 291cfe94
